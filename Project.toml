--- conflicted
+++ resolved
@@ -38,11 +38,11 @@
 Infiltrator = "1.0"
 Interpolations = "0.13, 0.14, 0.15"
 MAT = "0.10"
-<<<<<<< HEAD
-NCDatasets = "0.12, 0.14"
-=======
-NCDatasets = "0.12, 0.13"
->>>>>>> c45a9566
+
+NCDatasets = "0.12, 0.13, 0.14"
+
+
+
 OrderedCollections = "1.4"
 PrecompileTools = "1.0"
 Preferences = "1.2"
